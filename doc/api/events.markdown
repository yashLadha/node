# Events

<<<<<<< HEAD
=======
    Stability: 4 - API Frozen

>>>>>>> 5ca5ec33
<!--type=module-->

Many objects in Node emit events: a `net.Server` emits an event each time
a peer connects to it, a `fs.readStream` emits an event when the file is
opened. All objects which emit events are instances of `events.EventEmitter`.
You can access this module by doing: `require("events");`

Typically, event names are represented by a camel-cased string, however,
there aren't any strict restrictions on that, as any string will be accepted.

Functions can then be attached to objects, to be executed when an event
is emitted. These functions are called _listeners_.


## Class: events.EventEmitter

To access the EventEmitter class, `require('events').EventEmitter`.

When an `EventEmitter` instance experiences an error, the typical action is
to emit an `'error'` event.  Error events are treated as a special case in node.
If there is no listener for it, then the default action is to print a stack
trace and exit the program.

All EventEmitters emit the event `'newListener'` when new listeners are
added.

### emitter.addListener(event, listener)
### emitter.on(event, listener)

Adds a listener to the end of the listeners array for the specified event.

    server.on('connection', function (stream) {
      console.log('someone connected!');
    });

### emitter.once(event, listener)

Adds a **one time** listener for the event. This listener is
invoked only the next time the event is fired, after which
it is removed.

    server.once('connection', function (stream) {
      console.log('Ah, we have our first user!');
    });

### emitter.removeListener(event, listener)

Remove a listener from the listener array for the specified event.
**Caution**: changes array indices in the listener array behind the listener.

    var callback = function(stream) {
      console.log('someone connected!');
    };
    server.on('connection', callback);
    // ...
    server.removeListener('connection', callback);


### emitter.removeAllListeners([event])

Removes all listeners, or those of the specified event.


### emitter.setMaxListeners(n)

By default EventEmitters will print a warning if more than 10 listeners are
added for a particular event. This is a useful default which helps finding memory leaks.
Obviously not all Emitters should be limited to 10. This function allows
that to be increased. Set to zero for unlimited.


### emitter.listeners(event)

Returns an array of listeners for the specified event. This array can be
manipulated, e.g. to remove listeners.

    server.on('connection', function (stream) {
      console.log('someone connected!');
    });
    console.log(util.inspect(server.listeners('connection'))); // [ [Function] ]

### emitter.emit(event, [arg1], [arg2], [...])

Execute each of the listeners in order with the supplied arguments.

### Event: 'newListener'

* `event` {String} The event name
* `listener` {Function} The event handler function

This event is emitted any time someone adds a new listener.<|MERGE_RESOLUTION|>--- conflicted
+++ resolved
@@ -1,10 +1,7 @@
 # Events
 
-<<<<<<< HEAD
-=======
     Stability: 4 - API Frozen
 
->>>>>>> 5ca5ec33
 <!--type=module-->
 
 Many objects in Node emit events: a `net.Server` emits an event each time
