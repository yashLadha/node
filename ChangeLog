--- conflicted
+++ resolved
@@ -1,4 +1,3 @@
-<<<<<<< HEAD
 2013.11.20, Version 0.11.9 (Unstable), dcfd032bdd69dfb38c120e18438d6316ae522edc
 
 * uv: upgrade to v0.11.15 (Timothy J Fontaine)
@@ -391,8 +390,9 @@
 * util: custom `inspect()` method may return an Object (Nathan Rajlich)
 
 * console: `console.dir()` bypasses inspect() methods (Nathan Rajlich)
-=======
-2013.12.18, Version 0.10.24 (Stable)
+
+
+2013.12.18, Version 0.10.24 (Stable), b7fd6bc899ccb629d790c47aee06aba87e535c41
 
 * uv: Upgrade to v0.10.21
 
@@ -405,7 +405,6 @@
 * cluster, v8: fix --logfile=%p.log (Ben Noordhuis)
 
 * module: only cache package main (Wyatt Preul)
->>>>>>> f84c7a27
 
 
 2013.12.12, Version 0.10.23 (Stable), 0462bc23564e7e950a70ae4577a840b04db6c7c6
