--- conflicted
+++ resolved
@@ -27,11 +27,7 @@
 misc_mandocs = $(shell find doc/misc -name '*.md' \
                |sed 's|.md|.7|g' \
                |sed 's|doc/misc/|man/man7/|g' ) \
-<<<<<<< HEAD
-               man/man7/index.7
-=======
                man/man7/npm-index.7
->>>>>>> 5e865191
 
 cli_htmldocs = $(shell find doc/cli -name '*.md' \
                 |sed 's|.md|.html|g' \
@@ -89,19 +85,10 @@
 docclean: doc-clean
 doc-clean:
 	rm -rf \
-<<<<<<< HEAD
-    node_modules/ronn \
-    node_modules/.bin/ronn \
-    .building_ronn \
-    html/doc \
-    html/api \
-    man/man*
-=======
     .building_ronn \
     html/doc \
     html/api \
     man
->>>>>>> 5e865191
 
 # use `npm install ronn` for this to work.
 man/man1/npm-README.1: README.md scripts/doc-build.sh package.json
@@ -164,10 +151,7 @@
 
 
 
-<<<<<<< HEAD
-=======
 ronn: node_modules/.bin/ronn
->>>>>>> 5e865191
 
 node_modules/.bin/ronn:
 	node cli.js install ronn
